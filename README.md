--- conflicted
+++ resolved
@@ -21,8 +21,4 @@
 
 - [X] Add tests for linear systems and inversion
 - [] Merge `collect_samples` and `collect_samples_full_diffusion_matrix`
-<<<<<<< HEAD
 - [X] Merge code with varying timesteps in Sam's fork
-=======
-- [] Merge code with varying timesteps in Sam's fork
->>>>>>> 82fdbfbc
